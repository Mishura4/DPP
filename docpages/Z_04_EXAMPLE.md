--- conflicted
+++ resolved
@@ -8,6 +8,7 @@
 * \subpage joinvc "Join or switch to the voice channel of the user issuing a command"
 * \subpage spdlog "Integrating with spdlog"
 * \subpage components "Using component interactions"
+* \subpage components2 Using component interactions (advanced)
 * \subpage commandhandler "Using a command handler object"
 
 
@@ -500,7 +501,6 @@
 
 \image html button.png
 
-<<<<<<< HEAD
 \page commandhandler Using a command handler object
 
 If you have many commands in your bot, and want to handle commands from multiple sources (for example modern slash commands, and more regular
@@ -562,9 +562,8 @@
 	return 0;
 }
 ~~~~~~~~~~~~~~~~~~~~~~~~~~~~~~~~~
-=======
-
-\page components Using component interactions (advanced)
+
+\page components22 Using component interactions (advanced)
 
 This example demonstrates receiving button clicks and sending response messages.
 
@@ -628,5 +627,4 @@
 
 This code will send a different message for correct and incorrect answers.
 
-\image html button_2.png
->>>>>>> 7dc47b5f
+\image html button_2.png