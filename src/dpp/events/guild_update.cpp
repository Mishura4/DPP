--- conflicted
+++ resolved
@@ -31,11 +31,7 @@
 		}
 
 		if (client->creator->dispatch.guild_update) {
-<<<<<<< HEAD
-			dpp::guild_update_t gu;
-=======
 			dpp::guild_update_t gu(raw);
->>>>>>> 55c3faa0
 			gu.updated = g;
 			client->creator->dispatch.guild_update(gu);
 		}
