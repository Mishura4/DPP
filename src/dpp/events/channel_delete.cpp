#include <dpp/discord.h>
#include <dpp/event.h>
#include <string>
#include <iostream>
#include <fstream>
#include <dpp/discordclient.h>
#include <dpp/discordevents.h>
#include <dpp/discord.h>
#include <dpp/cache.h>
#include <dpp/stringops.h>
#include <nlohmann/json.hpp>

using json = nlohmann::json;

void channel_delete::handle(class DiscordClient* client, json &j, const std::string &raw) {
	json& d = j["d"];
	dpp::channel* c = dpp::find_channel(SnowflakeNotNull(&d, "id"));
	if (c) {
		dpp::guild* g = dpp::find_guild(c->guild_id);
		if (g) {
			auto gc = std::find(g->channels.begin(), g->channels.end(), c->id);
			if (gc != g->channels.end()) {
				g->channels.erase(gc);
			}

<<<<<<< HEAD
			if (client->creator->dispatch.channel_delete) {
				dpp::channel_delete_t cd;
				cd.deleted = c;
				cd.deleting_guild = g;
=======
			dpp::channel_delete_t cd(raw);
			cd.deleted = c;
			cd.deleting_guild = g;
			if (client->creator->dispatch.channel_delete)
>>>>>>> 55c3faa0
				client->creator->dispatch.channel_delete(cd);
			}
		}
		dpp::get_channel_cache()->remove(c);
	}
}
<|MERGE_RESOLUTION|>--- conflicted
+++ resolved
@@ -23,18 +23,12 @@
 				g->channels.erase(gc);
 			}
 
-<<<<<<< HEAD
 			if (client->creator->dispatch.channel_delete) {
-				dpp::channel_delete_t cd;
-				cd.deleted = c;
-				cd.deleting_guild = g;
-=======
-			dpp::channel_delete_t cd(raw);
-			cd.deleted = c;
-			cd.deleting_guild = g;
-			if (client->creator->dispatch.channel_delete)
->>>>>>> 55c3faa0
+			  dpp::channel_delete_t cd(raw);
+			  cd.deleted = c;
+			  cd.deleting_guild = g;
 				client->creator->dispatch.channel_delete(cd);
+      }
 			}
 		}
 		dpp::get_channel_cache()->remove(c);
